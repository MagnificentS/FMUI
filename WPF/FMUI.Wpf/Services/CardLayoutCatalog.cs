--- conflicted
+++ resolved
@@ -16,30 +16,18 @@
 public sealed class CardLayoutCatalog : ICardLayoutCatalog, IDisposable
 {
     private readonly IClubDataService _clubDataService;
-<<<<<<< HEAD
-    private readonly IModuleSnapshotProvider _moduleSnapshotProvider;
-=======
     private readonly ISquadService _squadService;
->>>>>>> ebf6fbfe
     private readonly object _sync = new();
     private CardLayoutCatalogEntry[] _layouts;
     private (string Tab, string Section)[] _layoutKeys;
     private bool _disposed;
 
-<<<<<<< HEAD
-    public CardLayoutCatalog(IClubDataService clubDataService, IModuleSnapshotProvider moduleSnapshotProvider)
-    {
-        _clubDataService = clubDataService ?? throw new ArgumentNullException(nameof(clubDataService));
-        _moduleSnapshotProvider = moduleSnapshotProvider ?? throw new ArgumentNullException(nameof(moduleSnapshotProvider));
-        _layouts = BuildLayouts();
-=======
     public CardLayoutCatalog(IClubDataService clubDataService, ISquadService squadService)
     {
         _clubDataService = clubDataService;
         var buildResult = BuildLayouts(clubDataService.GetSnapshot());
         _layouts = buildResult.Layouts;
         _layoutKeys = buildResult.Keys;
->>>>>>> ebf6fbfe
         _clubDataService.SnapshotChanged += OnSnapshotChanged;
         _squadService.SnapshotChanged += OnSquadSnapshotChanged;
     }
@@ -82,56 +70,6 @@
 
     private void OnSnapshotChanged(object? sender, ClubDataSnapshot snapshot)
     {
-<<<<<<< HEAD
-        var layouts = BuildLayouts();
-
-        lock (_sync)
-        {
-            _layouts = layouts;
-        }
-
-        var keys = layouts.Keys.ToArray();
-        LayoutsChanged?.Invoke(this, new LayoutsChangedEventArgs(keys, isGlobal: true));
-    }
-
-    private Dictionary<(string, string), CardLayout> BuildLayouts()
-    {
-        var overview = _moduleSnapshotProvider.GetOverview();
-        var squad = _moduleSnapshotProvider.GetSquad();
-        var tactics = _moduleSnapshotProvider.GetTactics();
-        var training = _moduleSnapshotProvider.GetTraining();
-        var transfers = _moduleSnapshotProvider.GetTransfers();
-        var finance = _moduleSnapshotProvider.GetFinance();
-        var fixtures = _moduleSnapshotProvider.GetFixtures();
-
-        return new Dictionary<(string, string), CardLayout>
-        {
-            [("overview", "club-vision")] = BuildClubVisionOverview(overview.ClubVision),
-            [("overview", "dynamics")] = BuildDynamicsOverview(overview.Dynamics),
-            [("overview", "medical-centre")] = BuildMedicalCentre(overview.Medical),
-            [("overview", "analytics")] = BuildAnalyticsOverview(overview.Analytics),
-            [("squad", "selection-info")] = BuildSquadSelectionInfo(squad.SelectionInfo),
-            [("squad", "players")] = BuildSquadPlayers(squad.Players),
-            [("squad", "international")] = BuildSquadInternational(squad.International),
-            [("squad", "squad-depth")] = BuildSquadDepth(squad.Depth),
-            [("tactics", "tactics-overview")] = BuildTacticsOverview(tactics),
-            [("tactics", "set-pieces")] = BuildTacticsSetPieces(tactics.SetPieces),
-            [("tactics", "tactics-analysis")] = BuildTacticsAnalysis(tactics.Analysis),
-            [("training", "training-overview")] = BuildTrainingOverview(training.Overview),
-            [("training", "training-calendar")] = BuildTrainingCalendar(training.Calendar),
-            [("training", "training-units")] = BuildTrainingUnits(training.Units),
-            [("transfers", "transfer-centre")] = BuildTransferCentre(transfers.Centre),
-            [("transfers", "scouting")] = BuildTransfersScouting(transfers.Scouting),
-            [("transfers", "shortlist")] = BuildTransfersShortlist(transfers.Shortlist),
-            [("finances", "finances-summary")] = BuildFinancesSummary(finance.Summary),
-            [("finances", "finances-income")] = BuildFinancesIncome(finance.Income),
-            [("finances", "finances-expenditure")] = BuildFinancesExpenditure(finance.Expenditure),
-            [("fixtures", "fixtures-schedule")] = BuildFixturesSchedule(fixtures.Schedule),
-            [("fixtures", "fixtures-results")] = BuildFixturesResults(fixtures.Results),
-            [("fixtures", "fixtures-calendar")] = BuildFixturesCalendar(fixtures.Calendar),
-        };
-    }
-=======
         var buildResult = BuildLayouts(snapshot);
         ArrayReadOnlyList<(string Tab, string Section)> sections;
 
@@ -141,7 +79,6 @@
             _layoutKeys = buildResult.Keys;
             sections = new ArrayReadOnlyList<(string Tab, string Section)>(_layoutKeys, _layoutKeys.Length);
         }
->>>>>>> ebf6fbfe
 
         LayoutsChanged?.Invoke(this, new LayoutsChangedEventArgs(sections, isGlobal: true));
     }
