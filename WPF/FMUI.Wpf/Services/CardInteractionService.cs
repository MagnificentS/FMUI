--- conflicted
+++ resolved
@@ -11,25 +11,6 @@
 {
     void Initialize(CardSurfaceMetrics metrics);
     void SetActiveSection(string tabIdentifier, string sectionIdentifier);
-<<<<<<< HEAD
-    void SetCards(IReadOnlyList<CardViewModel> cards);
-    void SelectCard(CardViewModel card, SelectionModifier modifier);
-    void ClearSelection();
-    void BeginDrag(CardViewModel card);
-    void UpdateDrag(CardViewModel card, CardDragDelta delta);
-    void CompleteDrag(CardViewModel card, CardDragCompleted completed);
-    void BeginResize(CardViewModel card, ResizeHandle handle);
-    void UpdateResize(CardViewModel card, CardResizeDelta delta);
-    void CompleteResize(CardViewModel card, CardResizeCompleted completed);
-    void BeginPlayerDrag(CardViewModel card, FormationPlayerViewModel player);
-    void UpdatePlayerDrag(CardViewModel card, FormationPlayerViewModel player, FormationPlayerDragDelta delta);
-    void CompletePlayerDrag(CardViewModel card, FormationPlayerViewModel player, FormationPlayerDragCompleted completed);
-    void UpdateViewport(Rect viewport);
-    void NudgeSelection(int columnDelta, int rowDelta);
-    CardViewModel CreateCard(CardDefinition definition, bool isCustom, string? presetId);
-    void RemoveCards(IReadOnlyList<CardViewModel> cards);
-    IReadOnlyList<CardViewModel> GetSelectedCards();
-=======
     void SetCards(IReadOnlyList<CardPresenter> cards);
     void SelectCard(CardPresenter card, SelectionModifier modifier);
     void ClearSelection();
@@ -47,7 +28,6 @@
     CardPresenter CreateCard(CardDefinition definition, bool isCustom, string? presetId);
     void RemoveCards(IReadOnlyList<CardPresenter> cards);
     IReadOnlyList<CardPresenter> GetSelectedCards();
->>>>>>> 85f9ac14
     bool HasSelection { get; }
     bool CanUndo { get; }
     bool CanRedo { get; }
@@ -63,26 +43,15 @@
 {
     private readonly ICardLayoutStateService _stateService;
     private readonly IClubDataService _clubDataService;
-<<<<<<< HEAD
-    private readonly ArrayCollection<CardViewModel> _trackedCards = new(64);
-    private readonly ArrayCollection<CardViewModel> _selectedCards = new(16);
-=======
     private readonly ArrayCollection<CardPresenter> _trackedCards = new(64);
     private readonly ArrayCollection<CardPresenter> _selectedCards = new(16);
->>>>>>> 85f9ac14
     private readonly ArrayCollection<InteractionEntry> _activeStates = new(8);
     private readonly ArrayCollection<CardPreviewSnapshot> _previewBuffer = new(8);
     private readonly ArrayStack<CardHistoryEntry> _undoStack = new(32);
     private readonly ArrayStack<CardHistoryEntry> _redoStack = new(32);
-<<<<<<< HEAD
-    private readonly ArrayCollection<CardViewModel> _addedCardsBuffer = new(8);
-    private readonly ArrayCollection<CardViewModel> _removedCardsBuffer = new(8);
-    private readonly ArrayCollection<CardViewModel> _scratchCards = new(16);
-=======
     private readonly ArrayCollection<CardPresenter> _addedCardsBuffer = new(8);
     private readonly ArrayCollection<CardPresenter> _removedCardsBuffer = new(8);
     private readonly ArrayCollection<CardPresenter> _scratchCards = new(16);
->>>>>>> 85f9ac14
     private CardGeometry[] _geometryScratch = Array.Empty<CardGeometry>();
     private bool[] _validityScratch = Array.Empty<bool>();
     private CardSurfaceMetrics _metrics = CardSurfaceMetrics.Default;
@@ -121,36 +90,7 @@
         _activeSection = sectionIdentifier ?? string.Empty;
     }
 
-<<<<<<< HEAD
-    public void SetPresenters(ReadOnlySpan<CardPresenter> presenters)
-    {
-        _presentersById.Clear();
-
-        if (presenters.Length == 0)
-        {
-            SetCardsInternal(Array.Empty<CardViewModel>());
-            return;
-        }
-
-        var cards = new List<CardViewModel>(presenters.Length);
-        for (var i = 0; i < presenters.Length; i++)
-        {
-            var presenter = presenters[i];
-            if (presenter.Descriptor is CardViewModelDescriptorAdapter adapter)
-            {
-                var card = adapter.ViewModel;
-                _presentersById[presenter.PresenterId] = card;
-                cards.Add(card);
-            }
-        }
-
-        SetCardsInternal(cards);
-    }
-
-    private void SetCardsInternal(IReadOnlyList<CardViewModel> cards)
-=======
     public void SetCards(IReadOnlyList<CardPresenter> cards)
->>>>>>> 85f9ac14
     {
         _trackedCards.Clear();
         _trackedCards.EnsureCapacity(cards.Count);
@@ -186,7 +126,6 @@
         }
 
         for (var i = 0; i < cards.Count; i++)
-<<<<<<< HEAD
         {
             UpdateCardVisibility(cards[i]);
         }
@@ -194,28 +133,7 @@
         ClearPreview();
     }
 
-    public void SelectCard(int presenterId, SelectionModifier modifier)
-    {
-        var card = GetCardByPresenterId(presenterId);
-        if (card is null)
-        {
-            return;
-        }
-
-        SelectCardInternal(card, modifier);
-    }
-
-    private void SelectCardInternal(CardViewModel card, SelectionModifier modifier)
-=======
-        {
-            UpdateCardVisibility(cards[i]);
-        }
-
-        ClearPreview();
-    }
-
     public void SelectCard(CardPresenter card, SelectionModifier modifier)
->>>>>>> 85f9ac14
     {
         if (!IsTracked(card))
         {
@@ -292,27 +210,11 @@
         ClearPreview();
     }
 
-<<<<<<< HEAD
-    public void BeginDrag(int presenterId)
-    {
-        var card = GetCardByPresenterId(presenterId);
-        if (card is null)
-        {
-            return;
-        }
-
-        BeginDragInternal(card);
-    }
-
-    private void BeginDragInternal(CardViewModel card)
-    {
-=======
     public void BeginDrag(CardPresenter card)
     {
->>>>>>> 85f9ac14
         if (_selectedCards.Count == 0 || !IsCardSelected(card))
         {
-            SelectCardInternal(card, SelectionModifier.Replace);
+            SelectCard(card, SelectionModifier.Replace);
         }
 
         _activeStates.Clear();
@@ -328,22 +230,7 @@
         UpdatePreview();
     }
 
-<<<<<<< HEAD
-    public void UpdateDrag(int presenterId, CardDragDelta delta)
-    {
-        var card = GetCardByPresenterId(presenterId);
-        if (card is null)
-        {
-            return;
-        }
-
-        UpdateDragInternal(card, delta);
-    }
-
-    private void UpdateDragInternal(CardViewModel card, CardDragDelta delta)
-=======
     public void UpdateDrag(CardPresenter card, CardDragDelta delta)
->>>>>>> 85f9ac14
     {
         if (_activeDragController != card)
         {
@@ -387,22 +274,7 @@
         UpdatePreview();
     }
 
-<<<<<<< HEAD
-    public void CompleteDrag(int presenterId, CardDragCompleted completed)
-    {
-        var card = GetCardByPresenterId(presenterId);
-        if (card is null)
-        {
-            return;
-        }
-
-        CompleteDragInternal(card, completed);
-    }
-
-    private void CompleteDragInternal(CardViewModel card, CardDragCompleted completed)
-=======
     public void CompleteDrag(CardPresenter card, CardDragCompleted completed)
->>>>>>> 85f9ac14
     {
         if (_activeDragController != card)
         {
@@ -464,51 +336,17 @@
         _activeStates.Clear();
     }
 
-<<<<<<< HEAD
-    public void BeginResize(int presenterId, ResizeHandle handle)
-    {
-        var card = GetCardByPresenterId(presenterId);
-        if (card is null)
-        {
-            return;
-        }
-
-        BeginResizeInternal(card, handle);
-    }
-
-    private void BeginResizeInternal(CardViewModel card, ResizeHandle handle)
-    {
-        _activeStates.Clear();
-        _activeStates.Add(new InteractionEntry(card, InteractionState.CreateResize(card.Geometry, handle)));
-        Span<CardViewModel> single = stackalloc CardViewModel[1];
-=======
     public void BeginResize(CardPresenter card, ResizeHandle handle)
     {
         _activeStates.Clear();
         _activeStates.Add(new InteractionEntry(card, InteractionState.CreateResize(card.Geometry, handle)));
         Span<CardPresenter> single = stackalloc CardPresenter[1];
->>>>>>> 85f9ac14
         single[0] = card;
         _pendingSnapshot = CaptureSnapshot(single);
         UpdatePreview();
     }
 
-<<<<<<< HEAD
-    public void UpdateResize(int presenterId, CardResizeDelta delta)
-    {
-        var card = GetCardByPresenterId(presenterId);
-        if (card is null)
-        {
-            return;
-        }
-
-        UpdateResizeInternal(card, delta);
-    }
-
-    private void UpdateResizeInternal(CardViewModel card, CardResizeDelta delta)
-=======
     public void UpdateResize(CardPresenter card, CardResizeDelta delta)
->>>>>>> 85f9ac14
     {
         if (!TryGetInteraction(card, out var state) || state.Mode != InteractionMode.Resize)
         {
@@ -545,22 +383,7 @@
         UpdatePreview();
     }
 
-<<<<<<< HEAD
-    public void CompleteResize(int presenterId, CardResizeCompleted completed)
-    {
-        var card = GetCardByPresenterId(presenterId);
-        if (card is null)
-        {
-            return;
-        }
-
-        CompleteResizeInternal(card, completed);
-    }
-
-    private void CompleteResizeInternal(CardViewModel card, CardResizeCompleted completed)
-=======
     public void CompleteResize(CardPresenter card, CardResizeCompleted completed)
->>>>>>> 85f9ac14
     {
         if (!TryRemoveInteraction(card, out var state) || state.Mode != InteractionMode.Resize)
         {
@@ -609,11 +432,7 @@
 
         if (_pendingSnapshot is not null)
         {
-<<<<<<< HEAD
-            Span<CardViewModel> single = stackalloc CardViewModel[1];
-=======
             Span<CardPresenter> single = stackalloc CardPresenter[1];
->>>>>>> 85f9ac14
             single[0] = card;
             var after = CaptureSnapshot(single);
             CommitHistory(
@@ -627,22 +446,7 @@
         }
     }
 
-<<<<<<< HEAD
-    public void BeginPlayerDrag(int presenterId, FormationPlayerViewModel player)
-    {
-        var card = GetCardByPresenterId(presenterId);
-        if (card is null)
-        {
-            return;
-        }
-
-        BeginPlayerDragInternal(card, player);
-    }
-
-    private void BeginPlayerDragInternal(CardViewModel card, FormationPlayerViewModel player)
-=======
     public void BeginPlayerDrag(CardPresenter card, FormationPlayerViewModel player)
->>>>>>> 85f9ac14
     {
         if (!IsTracked(card) || !card.HasFormationPlayers)
         {
@@ -653,22 +457,7 @@
         _activePlayerState = PlayerInteractionState.Create(card, player, snapshot);
     }
 
-<<<<<<< HEAD
-    public void UpdatePlayerDrag(int presenterId, FormationPlayerViewModel player, FormationPlayerDragDelta delta)
-    {
-        var card = GetCardByPresenterId(presenterId);
-        if (card is null)
-        {
-            return;
-        }
-
-        UpdatePlayerDragInternal(card, player, delta);
-    }
-
-    private void UpdatePlayerDragInternal(CardViewModel card, FormationPlayerViewModel player, FormationPlayerDragDelta delta)
-=======
     public void UpdatePlayerDrag(CardPresenter card, FormationPlayerViewModel player, FormationPlayerDragDelta delta)
->>>>>>> 85f9ac14
     {
         if (_activePlayerState is not { } state || state.Card != card || state.Player != player)
         {
@@ -697,22 +486,7 @@
         state.CurrentY = clampedY;
     }
 
-<<<<<<< HEAD
-    public void CompletePlayerDrag(int presenterId, FormationPlayerViewModel player, FormationPlayerDragCompleted completed)
-    {
-        var card = GetCardByPresenterId(presenterId);
-        if (card is null)
-        {
-            return;
-        }
-
-        CompletePlayerDragInternal(card, player, completed);
-    }
-
-    private void CompletePlayerDragInternal(CardViewModel card, FormationPlayerViewModel player, FormationPlayerDragCompleted completed)
-=======
     public void CompletePlayerDrag(CardPresenter card, FormationPlayerViewModel player, FormationPlayerDragCompleted completed)
->>>>>>> 85f9ac14
     {
         if (_activePlayerState is not { } state || state.Card != card || state.Player != player)
         {
@@ -765,25 +539,15 @@
             return;
         }
 
-<<<<<<< HEAD
-        Span<CardViewModel> selectionSpan = stackalloc CardViewModel[_selectedCards.Count];
-=======
         Span<CardPresenter> selectionSpan = stackalloc CardPresenter[_selectedCards.Count];
->>>>>>> 85f9ac14
         var selected = _selectedCards.AsSpan();
         for (var i = 0; i < selected.Length; i++)
         {
             selectionSpan[i] = selected[i];
         }
-<<<<<<< HEAD
 
         var before = CaptureSnapshot(selectionSpan);
 
-=======
-
-        var before = CaptureSnapshot(selectionSpan);
-
->>>>>>> 85f9ac14
         for (var i = 0; i < selectionSpan.Length; i++)
         {
             var card = selectionSpan[i];
@@ -808,11 +572,7 @@
             Array.Empty<CardMutationSnapshot>());
     }
 
-<<<<<<< HEAD
-    public CardViewModel CreateCard(CardDefinition definition, bool isCustom, string? presetId)
-=======
     public CardPresenter CreateCard(CardDefinition definition, bool isCustom, string? presetId)
->>>>>>> 85f9ac14
     {
         CancelActiveInteraction();
 
@@ -829,11 +589,7 @@
             };
         }
 
-<<<<<<< HEAD
-        var card = new CardViewModel(definition, _metrics, this, _clubDataService, isCustom, presetId);
-=======
         var card = new CardPresenter(definition, _metrics, this, _clubDataService, isCustom, presetId);
->>>>>>> 85f9ac14
         card.UpdateGeometry(geometry.Column, geometry.Row, geometry.ColumnSpan, geometry.RowSpan);
 
         RegisterCard(card, select: true);
@@ -898,20 +654,6 @@
             removedSnapshots);
 
         var removedCards = CreateCardArray(toRemove);
-<<<<<<< HEAD
-        CardsMutated?.Invoke(this, new CardMutationEventArgs(MutationOrigin.User, Array.Empty<CardViewModel>(), removedCards));
-    }
-
-    public IReadOnlyList<CardViewModel> GetSelectedCards()
-    {
-        if (_selectedCards.Count == 0)
-        {
-            return Array.Empty<CardViewModel>();
-        }
-
-        var span = _selectedCards.AsSpan();
-        var result = new CardViewModel[span.Length];
-=======
         CardsMutated?.Invoke(this, new CardMutationEventArgs(MutationOrigin.User, Array.Empty<CardPresenter>(), removedCards));
     }
 
@@ -924,7 +666,6 @@
 
         var span = _selectedCards.AsSpan();
         var result = new CardPresenter[span.Length];
->>>>>>> 85f9ac14
         for (var i = 0; i < span.Length; i++)
         {
             result[i] = span[i];
@@ -1020,10 +761,6 @@
         OnHistoryChanged();
 
         if (_addedCardsBuffer.Count > 0 || _removedCardsBuffer.Count > 0)
-<<<<<<< HEAD
-        {
-            RaiseMutationEvent(MutationOrigin.UndoRedo);
-=======
         {
             RaiseMutationEvent(MutationOrigin.UndoRedo);
         }
@@ -1064,59 +801,13 @@
         for (var i = 0; i < span.Length; i++)
         {
             result[i] = span[i];
->>>>>>> 85f9ac14
         }
 
         return result;
     }
 
-<<<<<<< HEAD
-    private void RaiseMutationEvent(MutationOrigin origin)
-    {
-        var added = CreateCardArray(_addedCardsBuffer);
-        var removed = CreateCardArray(_removedCardsBuffer);
-        CardsMutated?.Invoke(this, new CardMutationEventArgs(origin, added, removed));
-    }
-
-    private static CardViewModel[] CreateCardArray(ArrayCollection<CardViewModel> source)
-    {
-        if (source.Count == 0)
-        {
-            return Array.Empty<CardViewModel>();
-        }
-
-        var span = source.AsSpan();
-        var result = new CardViewModel[span.Length];
-        for (var i = 0; i < span.Length; i++)
-        {
-            result[i] = span[i];
-        }
-
-        return result;
-    }
-
-    private static CardViewModel[] CreateCardArray(ReadOnlySpan<CardViewModel> span)
-    {
-        if (span.Length == 0)
-        {
-            return Array.Empty<CardViewModel>();
-        }
-
-        var result = new CardViewModel[span.Length];
-        for (var i = 0; i < span.Length; i++)
-        {
-            result[i] = span[i];
-        }
-
-        return result;
-    }
-
-    private void RegisterCard(CardViewModel card, bool select)
-    {
-=======
     private void RegisterCard(CardPresenter card, bool select)
     {
->>>>>>> 85f9ac14
         if (IsTracked(card))
         {
             return;
@@ -1141,19 +832,7 @@
             return null;
         }
 
-<<<<<<< HEAD
-        var card = new CardViewModel(
-            snapshot.Definition,
-            _metrics,
-            this,
-            _clubDataService,
-            _activeTab,
-            _activeSection,
-            snapshot.IsCustom,
-            snapshot.PresetId);
-=======
         var card = new CardPresenter(snapshot.Definition, _metrics, this, _clubDataService, snapshot.IsCustom, snapshot.PresetId);
->>>>>>> 85f9ac14
         RegisterCard(card, select);
         PersistGeometry(card);
 
@@ -1318,11 +997,7 @@
         _stateService.UpdateGeometry(_activeTab, _activeSection, card.Id, card.Geometry);
     }
 
-<<<<<<< HEAD
-    private void PersistGeometries(ReadOnlySpan<CardViewModel> cards)
-=======
     private void PersistGeometries(ReadOnlySpan<CardPresenter> cards)
->>>>>>> 85f9ac14
     {
         if (string.IsNullOrWhiteSpace(_activeTab) || string.IsNullOrWhiteSpace(_activeSection))
         {
@@ -1357,11 +1032,7 @@
         return (int)Math.Round(delta / cellSize, MidpointRounding.AwayFromZero);
     }
 
-<<<<<<< HEAD
-    private static CardGeometrySnapshot[] CaptureSnapshot(ReadOnlySpan<CardViewModel> cards)
-=======
     private static CardGeometrySnapshot[] CaptureSnapshot(ReadOnlySpan<CardPresenter> cards)
->>>>>>> 85f9ac14
     {
         if (cards.Length == 0)
         {
@@ -1379,11 +1050,7 @@
         return snapshots;
     }
 
-<<<<<<< HEAD
-    private FormationPlayerPositionSnapshot[] CaptureFormationSnapshot(CardViewModel card)
-=======
     private FormationPlayerPositionSnapshot[] CaptureFormationSnapshot(CardPresenter card)
->>>>>>> 85f9ac14
     {
         if (!card.HasFormationPlayers)
         {
@@ -1393,7 +1060,6 @@
         var players = card.FormationPlayers;
         var snapshots = new FormationPlayerPositionSnapshot[players.Count];
         for (var i = 0; i < players.Count; i++)
-<<<<<<< HEAD
         {
             var player = players[i];
             snapshots[i] = new FormationPlayerPositionSnapshot(card.Id, player.Id, player.NormalizedX, player.NormalizedY);
@@ -1408,7 +1074,7 @@
         return snapshots;
     }
 
-    private FormationPlayerPositionSnapshot[] CaptureFormationSnapshots(ReadOnlySpan<CardViewModel> cards)
+    private FormationPlayerPositionSnapshot[] CaptureFormationSnapshots(ReadOnlySpan<CardPresenter> cards)
     {
         var totalPlayers = 0;
         for (var i = 0; i < cards.Length; i++)
@@ -1440,11 +1106,6 @@
                 var player = players[j];
                 snapshots[index++] = new FormationPlayerPositionSnapshot(card.Id, player.Id, player.NormalizedX, player.NormalizedY);
             }
-=======
-        {
-            var player = players[i];
-            snapshots[i] = new FormationPlayerPositionSnapshot(card.Id, player.Id, player.NormalizedX, player.NormalizedY);
->>>>>>> 85f9ac14
         }
 
         Array.Sort(snapshots, static (left, right) =>
@@ -1456,54 +1117,7 @@
         return snapshots;
     }
 
-<<<<<<< HEAD
-    private CardMutationSnapshot[] CaptureMutations(ReadOnlySpan<CardViewModel> cards)
-=======
-    private FormationPlayerPositionSnapshot[] CaptureFormationSnapshots(ReadOnlySpan<CardPresenter> cards)
-    {
-        var totalPlayers = 0;
-        for (var i = 0; i < cards.Length; i++)
-        {
-            if (cards[i].HasFormationPlayers)
-            {
-                totalPlayers += cards[i].FormationPlayers.Count;
-            }
-        }
-
-        if (totalPlayers == 0)
-        {
-            return Array.Empty<FormationPlayerPositionSnapshot>();
-        }
-
-        var snapshots = new FormationPlayerPositionSnapshot[totalPlayers];
-        var index = 0;
-        for (var i = 0; i < cards.Length; i++)
-        {
-            var card = cards[i];
-            if (!card.HasFormationPlayers)
-            {
-                continue;
-            }
-
-            var players = card.FormationPlayers;
-            for (var j = 0; j < players.Count; j++)
-            {
-                var player = players[j];
-                snapshots[index++] = new FormationPlayerPositionSnapshot(card.Id, player.Id, player.NormalizedX, player.NormalizedY);
-            }
-        }
-
-        Array.Sort(snapshots, static (left, right) =>
-        {
-            var comparison = string.CompareOrdinal(left.CardId, right.CardId);
-            return comparison != 0 ? comparison : string.CompareOrdinal(left.PlayerId, right.PlayerId);
-        });
-
-        return snapshots;
-    }
-
     private CardMutationSnapshot[] CaptureMutations(ReadOnlySpan<CardPresenter> cards)
->>>>>>> 85f9ac14
     {
         if (cards.Length == 0)
         {
@@ -1746,11 +1360,7 @@
 
     private void OnHistoryChanged() => HistoryChanged?.Invoke(this, EventArgs.Empty);
 
-<<<<<<< HEAD
-    private bool TryGetInteraction(CardViewModel card, out InteractionState state)
-=======
     private bool TryGetInteraction(CardPresenter card, out InteractionState state)
->>>>>>> 85f9ac14
     {
         var span = _activeStates.AsSpan();
         for (var i = 0; i < span.Length; i++)
@@ -1766,11 +1376,7 @@
         return false;
     }
 
-<<<<<<< HEAD
-    private bool TryRemoveInteraction(CardViewModel card, out InteractionState state)
-=======
     private bool TryRemoveInteraction(CardPresenter card, out InteractionState state)
->>>>>>> 85f9ac14
     {
         var span = _activeStates.AsSpan();
         for (var i = 0; i < span.Length; i++)
@@ -1787,11 +1393,7 @@
         return false;
     }
 
-<<<<<<< HEAD
-    private void RemoveInteraction(CardViewModel card)
-=======
     private void RemoveInteraction(CardPresenter card)
->>>>>>> 85f9ac14
     {
         var span = _activeStates.AsSpan();
         for (var i = 0; i < span.Length; i++)
@@ -1804,11 +1406,7 @@
         }
     }
 
-<<<<<<< HEAD
-    private bool IsCardActive(CardViewModel card)
-=======
     private bool IsCardActive(CardPresenter card)
->>>>>>> 85f9ac14
     {
         var span = _activeStates.AsSpan();
         for (var i = 0; i < span.Length; i++)
@@ -1822,11 +1420,7 @@
         return false;
     }
 
-<<<<<<< HEAD
-    private bool IsTracked(CardViewModel card)
-=======
     private bool IsTracked(CardPresenter card)
->>>>>>> 85f9ac14
     {
         var span = _trackedCards.AsSpan();
         for (var i = 0; i < span.Length; i++)
@@ -1840,8 +1434,7 @@
         return false;
     }
 
-<<<<<<< HEAD
-    private CardViewModel? FindCardById(string id)
+    private CardPresenter? FindCardById(string id)
     {
         var span = _trackedCards.AsSpan();
         for (var i = 0; i < span.Length; i++)
@@ -1855,9 +1448,9 @@
         return null;
     }
 
-    private bool IsCardSelected(CardViewModel card) => IndexOfSelected(card) >= 0;
-
-    private bool RemoveFromSelection(CardViewModel card)
+    private bool IsCardSelected(CardPresenter card) => IndexOfSelected(card) >= 0;
+
+    private bool RemoveFromSelection(CardPresenter card)
     {
         var index = IndexOfSelected(card);
         if (index < 0)
@@ -1869,36 +1462,6 @@
         return true;
     }
 
-    private int IndexOfSelected(CardViewModel card)
-=======
-    private CardPresenter? FindCardById(string id)
-    {
-        var span = _trackedCards.AsSpan();
-        for (var i = 0; i < span.Length; i++)
-        {
-            if (string.Equals(span[i].Id, id, StringComparison.Ordinal))
-            {
-                return span[i];
-            }
-        }
-
-        return null;
-    }
-
-    private bool IsCardSelected(CardPresenter card) => IndexOfSelected(card) >= 0;
-
-    private bool RemoveFromSelection(CardPresenter card)
-    {
-        var index = IndexOfSelected(card);
-        if (index < 0)
-        {
-            return false;
-        }
-
-        _selectedCards.RemoveAt(index);
-        return true;
-    }
-
     private int IndexOfSelected(CardPresenter card)
     {
         var span = _selectedCards.AsSpan();
@@ -1914,28 +1477,10 @@
     }
 
     private void ClearCurrentSelection()
->>>>>>> 85f9ac14
     {
         var span = _selectedCards.AsSpan();
         for (var i = 0; i < span.Length; i++)
         {
-<<<<<<< HEAD
-            if (ReferenceEquals(span[i], card))
-            {
-                return i;
-            }
-        }
-
-        return -1;
-    }
-
-    private void ClearCurrentSelection()
-    {
-        var span = _selectedCards.AsSpan();
-        for (var i = 0; i < span.Length; i++)
-        {
-=======
->>>>>>> 85f9ac14
             span[i].SetSelected(false);
         }
 
@@ -1957,21 +1502,13 @@
 
     private readonly struct InteractionEntry
     {
-<<<<<<< HEAD
-        public InteractionEntry(CardViewModel card, InteractionState state)
-=======
         public InteractionEntry(CardPresenter card, InteractionState state)
->>>>>>> 85f9ac14
         {
             Card = card;
             State = state;
         }
 
-<<<<<<< HEAD
-        public CardViewModel Card { get; }
-=======
         public CardPresenter Card { get; }
->>>>>>> 85f9ac14
         public InteractionState State { get; }
     }
 
@@ -2005,11 +1542,7 @@
 
     private sealed class PlayerInteractionState
     {
-<<<<<<< HEAD
-        private PlayerInteractionState(CardViewModel card, FormationPlayerViewModel player, IReadOnlyList<FormationPlayerPositionSnapshot> before)
-=======
         private PlayerInteractionState(CardPresenter card, FormationPlayerViewModel player, IReadOnlyList<FormationPlayerPositionSnapshot> before)
->>>>>>> 85f9ac14
         {
             Card = card;
             Player = player;
@@ -2020,11 +1553,7 @@
             CurrentY = StartY;
         }
 
-<<<<<<< HEAD
-        public CardViewModel Card { get; }
-=======
         public CardPresenter Card { get; }
->>>>>>> 85f9ac14
         public FormationPlayerViewModel Player { get; }
         public IReadOnlyList<FormationPlayerPositionSnapshot> Before { get; }
         public double StartX { get; }
@@ -2032,11 +1561,7 @@
         public double CurrentX { get; set; }
         public double CurrentY { get; set; }
 
-<<<<<<< HEAD
-        public static PlayerInteractionState Create(CardViewModel card, FormationPlayerViewModel player, IReadOnlyList<FormationPlayerPositionSnapshot> before)
-=======
         public static PlayerInteractionState Create(CardPresenter card, FormationPlayerViewModel player, IReadOnlyList<FormationPlayerPositionSnapshot> before)
->>>>>>> 85f9ac14
             => new(card, player, before);
     }
 }
@@ -2057,11 +1582,6 @@
     }
 
     public MutationOrigin Origin { get; }
-<<<<<<< HEAD
-    public IReadOnlyList<CardViewModel> AddedCards { get; }
-    public IReadOnlyList<CardViewModel> RemovedCards { get; }
-=======
     public IReadOnlyList<CardPresenter> AddedCards { get; }
     public IReadOnlyList<CardPresenter> RemovedCards { get; }
->>>>>>> 85f9ac14
 }