--- conflicted
+++ resolved
@@ -11,33 +11,6 @@
 {
     void Initialize(CardSurfaceMetrics metrics);
     void SetActiveSection(string tabIdentifier, string sectionIdentifier);
-<<<<<<< HEAD
-
-    void SetPresenters(ReadOnlySpan<CardPresenter> presenters);
-
-    void SelectCard(int presenterId, SelectionModifier modifier);
-
-    void ClearSelection();
-
-    void BeginDrag(int presenterId);
-
-    void UpdateDrag(int presenterId, CardDragDelta delta);
-
-    void CompleteDrag(int presenterId, CardDragCompleted completed);
-
-    void BeginResize(int presenterId, ResizeHandle handle);
-
-    void UpdateResize(int presenterId, CardResizeDelta delta);
-
-    void CompleteResize(int presenterId, CardResizeCompleted completed);
-
-    void BeginPlayerDrag(int presenterId, FormationPlayerViewModel player);
-
-    void UpdatePlayerDrag(int presenterId, FormationPlayerViewModel player, FormationPlayerDragDelta delta);
-
-    void CompletePlayerDrag(int presenterId, FormationPlayerViewModel player, FormationPlayerDragCompleted completed);
-
-=======
     void SetCards(IReadOnlyList<CardViewModel> cards);
     void SelectCard(CardViewModel card, SelectionModifier modifier);
     void ClearSelection();
@@ -50,7 +23,6 @@
     void BeginPlayerDrag(CardViewModel card, FormationPlayerViewModel player);
     void UpdatePlayerDrag(CardViewModel card, FormationPlayerViewModel player, FormationPlayerDragDelta delta);
     void CompletePlayerDrag(CardViewModel card, FormationPlayerViewModel player, FormationPlayerDragCompleted completed);
->>>>>>> 84efa207
     void UpdateViewport(Rect viewport);
     void NudgeSelection(int columnDelta, int rowDelta);
     CardViewModel CreateCard(CardDefinition definition, bool isCustom, string? presetId);
@@ -69,16 +41,6 @@
 
 public sealed class CardInteractionService : ICardInteractionService
 {
-<<<<<<< HEAD
-    private readonly Dictionary<CardViewModel, InteractionState> _activeStates = new();
-    private readonly List<CardViewModel> _trackedCards = new();
-    private readonly Dictionary<string, CardViewModel> _cardLookup = new(StringComparer.Ordinal);
-    private readonly HashSet<CardViewModel> _selectedCards = new();
-    private readonly Dictionary<int, CardViewModel> _presentersById = new();
-    private readonly Stack<CardHistoryEntry> _undoStack = new();
-    private readonly Stack<CardHistoryEntry> _redoStack = new();
-=======
->>>>>>> 84efa207
     private readonly ICardLayoutStateService _stateService;
     private readonly IClubDataService _clubDataService;
     private readonly ArrayCollection<CardViewModel> _trackedCards = new(64);
@@ -107,17 +69,6 @@
         _clubDataService = clubDataService;
     }
 
-<<<<<<< HEAD
-    private CardViewModel? GetCardByPresenterId(int presenterId)
-    {
-        if (presenterId == CardPresenter.InvalidId)
-        {
-            return null;
-        }
-
-        return _presentersById.TryGetValue(presenterId, out var card) ? card : null;
-    }
-=======
     public event EventHandler? SelectionChanged;
     public event EventHandler? HistoryChanged;
     public event EventHandler<IReadOnlyList<CardPreviewSnapshot>>? PreviewChanged;
@@ -126,7 +77,6 @@
     public bool HasSelection => _selectedCards.Count > 0;
     public bool CanUndo => _undoStack.Count > 0;
     public bool CanRedo => _redoStack.Count > 0;
->>>>>>> 84efa207
 
     public void Initialize(CardSurfaceMetrics metrics)
     {
@@ -309,15 +259,7 @@
 
     private void BeginDragInternal(CardViewModel card)
     {
-<<<<<<< HEAD
-        if (_selectedCards.Count == 0)
-        {
-            SelectCardInternal(card, SelectionModifier.Replace);
-        }
-        else if (!_selectedCards.Contains(card))
-=======
         if (_selectedCards.Count == 0 || !IsCardSelected(card))
->>>>>>> 84efa207
         {
             SelectCardInternal(card, SelectionModifier.Replace);
         }
