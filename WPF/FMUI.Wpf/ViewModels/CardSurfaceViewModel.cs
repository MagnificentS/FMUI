--- conflicted
+++ resolved
@@ -232,11 +232,6 @@
         _currentTabIdentifier = tabIdentifier;
         _currentSectionIdentifier = sectionIdentifier;
 
-<<<<<<< HEAD
-        var hasLayout = _moduleLayoutProvider.TryGetLayout(tabIdentifier, sectionIdentifier, out var layout, out var layoutKind);
-
-        if (hasLayout)
-=======
         var existingCards = new Dictionary<string, CardPresenter>(StringComparer.OrdinalIgnoreCase);
         if (Cards.Count > 0)
         {
@@ -248,7 +243,6 @@
         }
 
         if (_catalog.TryGetLayout(tabIdentifier, sectionIdentifier, out var layout))
->>>>>>> ece0a76a
         {
             foreach (var preset in layout.Palette)
             {
@@ -307,8 +301,6 @@
                     continue;
                 }
 
-<<<<<<< HEAD
-=======
                 CardPresenter card;
                 if (existingCards.TryGetValue(definition.Id, out var existing) && !existing.IsCustom)
                 {
@@ -329,7 +321,6 @@
                         presetId: null);
                 }
 
->>>>>>> ece0a76a
                 ApplyPersistedState(tabIdentifier, sectionIdentifier, card);
                 ConfigureEditor(card);
                 orderedCards.Add(card);
@@ -337,18 +328,6 @@
 
             foreach (var custom in customCards)
             {
-<<<<<<< HEAD
-                var card = new CardPresenter(
-                    custom.Definition,
-                    Metrics,
-                    _interactionBehavior,
-                    _selectionBehavior,
-                    _clubDataService,
-                    tabIdentifier,
-                    sectionIdentifier,
-                    isCustom: true,
-                    presetId: custom.PresetId);
-=======
                 CardPresenter card;
                 if (existingCards.TryGetValue(custom.Definition.Id, out var existing) && existing.IsCustom)
                 {
@@ -369,7 +348,6 @@
                         presetId: custom.PresetId);
                 }
 
->>>>>>> ece0a76a
                 ApplyPersistedState(tabIdentifier, sectionIdentifier, card);
                 ConfigureEditor(card);
                 orderedCards.Add(card);
