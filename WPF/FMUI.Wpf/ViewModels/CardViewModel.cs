--- conflicted
+++ resolved
@@ -22,11 +22,7 @@
     private readonly Dictionary<string, FormationPlayerViewModel> _formationPlayerLookup = new(StringComparer.OrdinalIgnoreCase);
     private readonly RelayCommand _openEditorCommand;
     private Action<CardViewModel>? _requestEditor;
-<<<<<<< HEAD
-    private int _presenterId = CardPresenter.InvalidId;
-=======
     private SquadRosterState? _squadRosterState;
->>>>>>> 84efa207
     private int _column;
     private int _row;
     private int _columnSpan;
