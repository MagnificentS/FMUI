--- conflicted
+++ resolved
@@ -22,14 +22,7 @@
 {
     private IHost? _host;
 
-<<<<<<< HEAD
-    public IServiceProvider Services => _host?.Services
-        ?? throw new InvalidOperationException("The application host has not been initialized.");
-
-    protected override void OnStartup(StartupEventArgs e)
-=======
     public static IServiceProvider ServiceProvider
->>>>>>> 1c1e425b
     {
         get
         {
