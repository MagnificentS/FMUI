--- conflicted
+++ resolved
@@ -3,14 +3,9 @@
 using System.Threading;
 using System.Threading.Tasks;
 using System.Windows;
-<<<<<<< HEAD
-using System.Collections.Generic;
-using FMUI.Wpf.Configuration;
-=======
 using FMUI.Wpf.Database;
 using FMUI.Wpf.Diagnostics;
 using FMUI.Wpf.Events;
->>>>>>> ebf6fbfe
 using FMUI.Wpf.Infrastructure;
 using FMUI.Wpf.Models;
 using FMUI.Wpf.Modules;
@@ -128,29 +123,7 @@
 
         services.AddSingleton<IEventAggregator, EventAggregator>();
         services.AddSingleton<IClubDataService, ClubDataService>();
-<<<<<<< HEAD
-        services.AddSingleton<IModuleSnapshotProvider, ModuleSnapshotProvider>();
-
-        var navigationLocalization = NavigationLocalizationConfig.CreateDefault();
-        var indicatorLocalization = IndicatorLocalizationConfig.CreateDefault();
-        services.AddSingleton(navigationLocalization);
-        services.AddSingleton(indicatorLocalization);
-
-        var resources = new Dictionary<string, string>(StringComparer.Ordinal);
-        foreach (var pair in NavigationLocalizationConfig.GetResources(navigationLocalization))
-        {
-            resources[pair.Key] = pair.Value;
-        }
-
-        foreach (var pair in IndicatorLocalizationConfig.GetResources(indicatorLocalization))
-        {
-            resources[pair.Key] = pair.Value;
-        }
-
-        services.AddSingleton<IStringDatabase>(new StringDatabase(resources));
-=======
         services.AddSingleton<ISquadService, SquadService>();
->>>>>>> ebf6fbfe
         services.AddSingleton<ICardLayoutCatalog, CardLayoutCatalog>();
         services.AddSingleton<ICardEditorCatalog, CardEditorCatalog>();
         services.AddSingleton<INavigationCatalog, NavigationCatalog>();
