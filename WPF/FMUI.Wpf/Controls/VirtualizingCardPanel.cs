using System;
using System.Collections.Specialized;
using System.Windows;
using System.Windows.Controls;
using System.Windows.Controls.Primitives;
using System.Windows.Media;
using FMUI.Wpf.Collections;
using FMUI.Wpf.ViewModels;

namespace FMUI.Wpf.Controls;

public sealed class VirtualizingCardPanel : VirtualizingPanel, IScrollInfo
{
    private const double ScrollLineDelta = 38d;
    private const double VisibilityPadding = 160d;

    public static readonly DependencyProperty SurfaceWidthProperty =
        DependencyProperty.Register(
            nameof(SurfaceWidth),
            typeof(double),
            typeof(VirtualizingCardPanel),
            new FrameworkPropertyMetadata(0d, FrameworkPropertyMetadataOptions.AffectsMeasure, OnSurfaceSizeChanged));

    public static readonly DependencyProperty SurfaceHeightProperty =
        DependencyProperty.Register(
            nameof(SurfaceHeight),
            typeof(double),
            typeof(VirtualizingCardPanel),
            new FrameworkPropertyMetadata(0d, FrameworkPropertyMetadataOptions.AffectsMeasure, OnSurfaceSizeChanged));

    private RealizedChild[] _realizedChildren = Array.Empty<RealizedChild>();
    private int _realizedCount;
    private Size _extent;
    private Size _viewport;
    private Point _offset;

    public VirtualizingCardPanel()
    {
        ClipToBounds = true;
    }

    public double SurfaceWidth
    {
        get => (double)GetValue(SurfaceWidthProperty);
        set => SetValue(SurfaceWidthProperty, value);
    }

    public double SurfaceHeight
    {
        get => (double)GetValue(SurfaceHeightProperty);
        set => SetValue(SurfaceHeightProperty, value);
    }

    public bool CanHorizontallyScroll { get; set; } = true;

    public bool CanVerticallyScroll { get; set; } = true;

    public double ExtentWidth => _extent.Width;

    public double ExtentHeight => _extent.Height;

    public double ViewportWidth => _viewport.Width;

    public double ViewportHeight => _viewport.Height;

    public double HorizontalOffset => _offset.X;

    public double VerticalOffset => _offset.Y;

    public ScrollViewer? ScrollOwner { get; set; }

    public void LineDown() => SetVerticalOffset(VerticalOffset + ScrollLineDelta);

    public void LineLeft() => SetHorizontalOffset(HorizontalOffset - ScrollLineDelta);

    public void LineRight() => SetHorizontalOffset(HorizontalOffset + ScrollLineDelta);

    public void LineUp() => SetVerticalOffset(VerticalOffset - ScrollLineDelta);

    public Rect MakeVisible(Visual visual, Rect rectangle)
    {
        if (visual is UIElement element && InternalChildren.Contains(element))
        {
            if (ItemContainerGenerator.ItemFromContainer(element) is CardPresenter card)
            {
                var bounds = new Rect(new Point(card.Left, card.Top), new Size(card.Width, card.Height));
                EnsureVisible(bounds);
                return bounds;
            }
        }

        return rectangle;
    }

    public void MouseWheelDown() => SetVerticalOffset(VerticalOffset + ScrollLineDelta * 3);

    public void MouseWheelLeft() => SetHorizontalOffset(HorizontalOffset - ScrollLineDelta * 3);

    public void MouseWheelRight() => SetHorizontalOffset(HorizontalOffset + ScrollLineDelta * 3);

    public void MouseWheelUp() => SetVerticalOffset(VerticalOffset - ScrollLineDelta * 3);

    public void PageDown() => SetVerticalOffset(VerticalOffset + ViewportHeight);

    public void PageLeft() => SetHorizontalOffset(HorizontalOffset - ViewportWidth);

    public void PageRight() => SetHorizontalOffset(HorizontalOffset + ViewportWidth);

    public void PageUp() => SetVerticalOffset(VerticalOffset - ViewportHeight);

    public void SetHorizontalOffset(double offset)
    {
        var newOffset = Clamp(offset, 0, Math.Max(0, ExtentWidth - ViewportWidth));
        if (!DoubleUtil.AreClose(newOffset, _offset.X))
        {
            _offset.X = newOffset;
            InvalidateMeasure();
            ScrollOwner?.InvalidateScrollInfo();
        }
    }

    public void SetVerticalOffset(double offset)
    {
        var newOffset = Clamp(offset, 0, Math.Max(0, ExtentHeight - ViewportHeight));
        if (!DoubleUtil.AreClose(newOffset, _offset.Y))
        {
            _offset.Y = newOffset;
            InvalidateMeasure();
            ScrollOwner?.InvalidateScrollInfo();
        }
    }

    protected override void OnItemsChanged(object sender, ItemsChangedEventArgs args)
    {
        base.OnItemsChanged(sender, args);

        switch (args.Action)
        {
            case NotifyCollectionChangedAction.Reset:
                ClearRealized();
                break;
            case NotifyCollectionChangedAction.Remove:
            case NotifyCollectionChangedAction.Replace:
            case NotifyCollectionChangedAction.Move:
                ClearRealized();
                break;
        }
    }

    protected override Size MeasureOverride(Size availableSize)
    {
        UpdateScrollData(availableSize);

        if (ItemsControl.GetItemsOwner(this) is not ItemsControl owner)
        {
            return availableSize;
        }

        var viewportRect = new Rect(_offset, _viewport);
        viewportRect.Inflate(VisibilityPadding, VisibilityPadding);

        var generator = ItemContainerGenerator;
        var required = new ArrayCollection<int>(8);

        for (var index = 0; index < owner.Items.Count; index++)
        {
            if (owner.Items[index] is not CardPresenter card)
            {
                continue;
            }

            if (!viewportRect.IntersectsWith(card.GetBounds()))
            {
                continue;
            }

            if (!Contains(ref required, index))
            {
                required.Add(index);
            }
            EnsureChild(generator, index);
        }

        CleanupChildren(generator, ref required);

        var requiredArray = required.GetRawArray();
        var requiredCount = required.Count;
        for (var i = 0; i < requiredCount; i++)
        {
            var itemIndex = requiredArray[i];
            var realizedIndex = FindRealizedChild(itemIndex);
<<<<<<< HEAD
            if (realizedIndex >= 0 && owner.Items[itemIndex] is CardViewModel card)
=======
            if (realizedIndex >= 0 && owner.Items[itemIndex] is CardPresenter card)
>>>>>>> 85f9ac14
            {
                _realizedChildren[realizedIndex].Element.Measure(new Size(card.Width, card.Height));
            }
        }

        return availableSize;
    }

    protected override Size ArrangeOverride(Size finalSize)
    {
        for (var i = 0; i < _realizedCount; i++)
        {
            var entry = _realizedChildren[i];
            var child = entry.Element;
<<<<<<< HEAD
            if (ItemContainerGenerator.ItemFromContainer(child) is not CardViewModel card)
=======
            if (ItemContainerGenerator.ItemFromContainer(child) is not CardPresenter card)
>>>>>>> 85f9ac14
            {
                continue;
            }

            var rect = new Rect(card.Left, card.Top, card.Width, card.Height);
            child.Arrange(rect);
        }

        return finalSize;
    }

    private void EnsureChild(IItemContainerGenerator generator, int itemIndex)
    {
        if (FindRealizedChild(itemIndex) >= 0)
        {
            return;
        }

        var position = generator.GeneratorPositionFromIndex(itemIndex);
        var direction = GeneratorDirection.Forward;

        using (generator.StartAt(position, direction, true))
        {
            var child = (UIElement)generator.GenerateNext(out var newlyRealized);
            if (newlyRealized)
            {
                var insertIndex = position.Index;
                if (insertIndex < 0 || insertIndex > InternalChildren.Count)
                {
                    insertIndex = InternalChildren.Count;
                }

                InsertInternalChild(insertIndex, child);
            }
            else if (!InternalChildren.Contains(child))
            {
                InsertInternalChild(InternalChildren.Count, child);
            }

            generator.PrepareItemContainer(child);
            AddRealizedChild(itemIndex, child);
        }
    }

    private void CleanupChildren(IItemContainerGenerator generator, ref ArrayCollection<int> keep)
    {
        var keepArray = keep.GetRawArray();
        var keepCount = keep.Count;
        var currentIndex = 0;
        while (currentIndex < _realizedCount)
        {
            var entry = _realizedChildren[currentIndex];
            if (!Contains(keepArray, keepCount, entry.Index))
            {
                RemoveRealizedAt(currentIndex, generator, entry);
            }
            else
            {
                currentIndex++;
            }
        }
    }

    private void ClearRealized()
    {
        if (InternalChildren.Count > 0)
        {
            RemoveInternalChildRange(0, InternalChildren.Count);
        }

        _realizedCount = 0;
        InvalidateMeasure();
    }

    private void UpdateScrollData(Size availableSize)
    {
        var viewportWidth = double.IsInfinity(availableSize.Width) || double.IsNaN(availableSize.Width)
            ? SurfaceWidth
            : availableSize.Width;
        var viewportHeight = double.IsInfinity(availableSize.Height) || double.IsNaN(availableSize.Height)
            ? SurfaceHeight
            : availableSize.Height;

        if (DoubleUtil.LessThanOrClose(viewportWidth, 0))
        {
            viewportWidth = SurfaceWidth;
        }

        if (DoubleUtil.LessThanOrClose(viewportHeight, 0))
        {
            viewportHeight = SurfaceHeight;
        }

        var extentWidth = Math.Max(SurfaceWidth, viewportWidth);
        var extentHeight = Math.Max(SurfaceHeight, viewportHeight);

        if (!DoubleUtil.AreClose(_viewport.Width, viewportWidth) || !DoubleUtil.AreClose(_viewport.Height, viewportHeight))
        {
            _viewport = new Size(viewportWidth, viewportHeight);
            ScrollOwner?.InvalidateScrollInfo();
        }

        if (!DoubleUtil.AreClose(_extent.Width, extentWidth) || !DoubleUtil.AreClose(_extent.Height, extentHeight))
        {
            _extent = new Size(extentWidth, extentHeight);
            ScrollOwner?.InvalidateScrollInfo();
        }

        CoerceOffsets();
    }

    private void EnsureVisible(Rect bounds)
    {
        var horizontal = HorizontalOffset;
        var vertical = VerticalOffset;

        if (bounds.Left < horizontal)
        {
            horizontal = bounds.Left;
        }
        else if (bounds.Right > horizontal + ViewportWidth)
        {
            horizontal = bounds.Right - ViewportWidth;
        }

        if (bounds.Top < vertical)
        {
            vertical = bounds.Top;
        }
        else if (bounds.Bottom > vertical + ViewportHeight)
        {
            vertical = bounds.Bottom - ViewportHeight;
        }

        SetHorizontalOffset(horizontal);
        SetVerticalOffset(vertical);
    }

    private void CoerceOffsets()
    {
        SetHorizontalOffset(HorizontalOffset);
        SetVerticalOffset(VerticalOffset);
    }

    private static void OnSurfaceSizeChanged(DependencyObject d, DependencyPropertyChangedEventArgs e)
    {
        if (d is VirtualizingCardPanel panel)
        {
            panel.InvalidateMeasure();
        }
    }

    private void EnsureRealizedCapacity(int required)
    {
        if (_realizedChildren.Length >= required)
        {
            return;
        }

        var newLength = _realizedChildren.Length == 0 ? 4 : _realizedChildren.Length;
        while (newLength < required)
        {
            newLength <<= 1;
        }

        var newArray = new RealizedChild[newLength];
        for (var i = 0; i < _realizedCount; i++)
        {
            newArray[i] = _realizedChildren[i];
        }

        _realizedChildren = newArray;
    }

    private void AddRealizedChild(int index, UIElement element)
    {
        EnsureRealizedCapacity(_realizedCount + 1);
        _realizedChildren[_realizedCount].Index = index;
        _realizedChildren[_realizedCount].Element = element;
        _realizedCount++;
    }

    private void RemoveRealizedAt(int realizedIndex, IItemContainerGenerator generator, RealizedChild entry)
    {
        var position = generator.GeneratorPositionFromIndex(entry.Index);
        if (position.Index >= 0)
        {
            generator.Remove(position, 1);
            RemoveInternalChildRange(position.Index, 1);
        }
        else
        {
            var childIndex = InternalChildren.IndexOf(entry.Element);
            if (childIndex >= 0)
            {
                RemoveInternalChildRange(childIndex, 1);
            }
        }

        var next = realizedIndex + 1;
        for (var i = next; i < _realizedCount; i++)
        {
            _realizedChildren[i - 1] = _realizedChildren[i];
        }

        _realizedCount--;
    }

    private int FindRealizedChild(int itemIndex)
    {
        for (var i = 0; i < _realizedCount; i++)
        {
            if (_realizedChildren[i].Index == itemIndex)
            {
                return i;
            }
        }

        return -1;
    }

    private static bool Contains(int[] array, int length, int value)
    {
        for (var i = 0; i < length; i++)
        {
            if (array[i] == value)
            {
                return true;
            }
        }

        return false;
    }

    private static bool Contains(ref ArrayCollection<int> collection, int value)
    {
        var array = collection.GetRawArray();
        var count = collection.Count;
        for (var i = 0; i < count; i++)
        {
            if (array[i] == value)
            {
                return true;
            }
        }

        return false;
    }

    private static double Clamp(double value, double min, double max)
    {
        if (double.IsNaN(value))
        {
            return min;
        }

        if (value < min)
        {
            return min;
        }

        if (value > max)
        {
            return max;
        }

        return value;
    }

    private struct RealizedChild
    {
        public int Index;
        public UIElement Element;
    }

    private static class DoubleUtil
    {
        private const double Epsilon = 0.0001d;

        public static bool AreClose(double x, double y) => Math.Abs(x - y) < Epsilon;

        public static bool LessThanOrClose(double x, double y) => x < y || AreClose(x, y);
    }
}<|MERGE_RESOLUTION|>--- conflicted
+++ resolved
@@ -189,11 +189,7 @@
         {
             var itemIndex = requiredArray[i];
             var realizedIndex = FindRealizedChild(itemIndex);
-<<<<<<< HEAD
-            if (realizedIndex >= 0 && owner.Items[itemIndex] is CardViewModel card)
-=======
             if (realizedIndex >= 0 && owner.Items[itemIndex] is CardPresenter card)
->>>>>>> 85f9ac14
             {
                 _realizedChildren[realizedIndex].Element.Measure(new Size(card.Width, card.Height));
             }
@@ -208,11 +204,7 @@
         {
             var entry = _realizedChildren[i];
             var child = entry.Element;
-<<<<<<< HEAD
-            if (ItemContainerGenerator.ItemFromContainer(child) is not CardViewModel card)
-=======
             if (ItemContainerGenerator.ItemFromContainer(child) is not CardPresenter card)
->>>>>>> 85f9ac14
             {
                 continue;
             }
